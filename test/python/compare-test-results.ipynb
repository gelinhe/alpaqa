{
 "cells": [
  {
   "cell_type": "code",
   "execution_count": null,
   "id": "wanted-compilation",
   "metadata": {},
   "outputs": [],
   "source": [
    "from os.path import join, dirname, basename, splitext, abspath\n",
    "from glob import glob\n",
    "import pandas as pd\n",
    "import yaml\n",
    "import platform\n",
    "from datetime import timedelta\n",
    "from IPython.display import display\n",
    "from IPython.core.display import display, HTML\n",
    "import platform\n",
    "display(HTML(\"<style>.container { width:100% !important; }</style>\"))\n",
    "\n",
    "this_folder = dirname(__file__) if '__file__' in globals() else abspath('')\n",
    "root_folder = dirname(dirname(this_folder))\n",
    "def get_test_result_folder(testname = 'baseline'):\n",
    "    return join(root_folder, 'test', 'testresults', platform.node(), testname, 'CUTEst')\n",
    "\n",
    "def color_negative_red(val):\n",
    "    color = 'red' if val < 0 else 'black'\n",
    "    return f'color: {color}'\n",
    "def color_negative_red_positive_green(val):\n",
    "    if val > 0:\n",
    "        return 'color: green'\n",
    "    elif val < 0:\n",
    "        return 'color: red'\n",
    "    else:\n",
    "        return 'color: black'"
   ]
  },
  {
   "cell_type": "code",
   "execution_count": null,
   "id": "returning-calendar",
   "metadata": {},
   "outputs": [],
   "source": [
    "def load_raw_data(folder):\n",
    "    output_files = glob(join(folder, '*.yaml'))\n",
    "    raw_data = {}\n",
    "    for filename in output_files:\n",
    "        with open(filename, 'r') as f:\n",
    "            all_content = yaml.safe_load_all(f)\n",
    "            content = next(all_content)\n",
    "            name = splitext(basename(filename))[0]\n",
    "            raw_data[name] = content\n",
    "    return raw_data"
   ]
  },
  {
   "cell_type": "code",
   "execution_count": null,
   "id": "rough-provider",
   "metadata": {
    "scrolled": true
   },
   "outputs": [],
   "source": [
    "def convert_data(raw_data):\n",
    "    data = []\n",
    "    for name, content in raw_data.items():\n",
    "        element = {\n",
    "            'name': name,\n",
    "            'status': content['status'],\n",
    "#             'time': timedelta(seconds=content['elapsed time']),\n",
    "            'time': float(content['elapsed time']),\n",
    "            'inner iterations': content['inner iterations'],\n",
    "            'outer iterations': content['outer iterations'],\n",
    "            'inner convergence failures': content['inner convergence failures'],\n",
    "            'f': float(content['f']),\n",
    "            'ε': float(content['ε']),\n",
    "            'δ': float(content['δ']),\n",
    "            'f evaluations': content['counters']['f'],\n",
    "            'grad_f evaluations': content['counters']['grad_f'],\n",
    "            'g evaluations': content['counters']['g'],\n",
    "            'grad_g evaluations': content['counters']['grad_g'],\n",
    "            'linesearch failures': content['linesearch failures'],\n",
    "            'L-BFGS failures': content['L-BFGS failures'],\n",
    "            'L-BFGS rejected': content['L-BFGS rejected'],\n",
    "        }\n",
    "        data.append(element)\n",
    "    df = pd.DataFrame(data)\n",
    "    # df.sort_values(['status', 'inner iterations'], inplace=True, ignore_index=True)\n",
    "    # df.sort_values(['name'], inplace=True, ignore_index=True)\n",
    "    df.set_index('name', inplace=True)\n",
    "    df.sort_index(inplace=True)\n",
    "\n",
    "    df['rel linesearch failures'] = df['linesearch failures'] / df['inner iterations']\n",
    "    return df"
   ]
  },
  {
   "cell_type": "code",
   "execution_count": null,
   "id": "understanding-counter",
   "metadata": {},
   "outputs": [],
   "source": [
<<<<<<< HEAD
    "base_folder = get_test_result_folder('baseline-new')\n",
    "new_folder = get_test_result_folder('baseline-new-noprogress')"
=======
    "base_folder = get_test_result_folder('baseline')\n",
    "lslp_folder = get_test_result_folder('upd-lipschitz-ls')"
>>>>>>> 015ccb73
   ]
  },
  {
   "cell_type": "code",
   "execution_count": null,
   "id": "worldwide-there",
   "metadata": {
    "scrolled": true
   },
   "outputs": [],
   "source": [
    "base_raw = load_raw_data(base_folder)\n",
    "new_raw = load_raw_data(new_folder)"
   ]
  },
  {
   "cell_type": "code",
   "execution_count": null,
   "id": "engaging-blackberry",
   "metadata": {},
   "outputs": [],
   "source": [
    "base_df = convert_data(base_raw)\n",
    "new_df = convert_data(new_raw)"
   ]
  },
  {
   "cell_type": "code",
   "execution_count": null,
   "id": "focal-senator",
   "metadata": {
    "scrolled": false
   },
   "outputs": [],
   "source": [
    "pd.set_option('display.max_rows', None)\n",
    "new_df"
   ]
  },
  {
   "cell_type": "code",
   "execution_count": null,
   "id": "editorial-acquisition",
   "metadata": {},
   "outputs": [],
   "source": [
    "def df_stats(df):\n",
    "    conv = df['status'].value_counts()['Converged']\n",
    "    tot = df['status'].count()\n",
    "    tot_time = df['time'].sum()\n",
    "    conv_time = df.where(df['status'] == 'Converged')['time'].sum()\n",
    "    print(f'Converged:      {conv}/{tot} = {100*conv/tot:.02f}%')\n",
    "    print(f'Total time:     {tot_time:.03f}s')\n",
    "    print(f'Converged time: {conv_time:.03f}s')"
   ]
  },
  {
   "cell_type": "code",
   "execution_count": null,
   "id": "friendly-sixth",
   "metadata": {},
   "outputs": [],
   "source": [
    "print('Baseline\\n---\\n')\n",
    "df_stats(base_df)\n",
    "print('\\n')\n",
    "print('New test\\n---\\n')\n",
    "df_stats(new_df)\n",
    "print('\\n')"
   ]
  },
  {
   "cell_type": "code",
   "execution_count": null,
   "id": "applied-association",
   "metadata": {},
   "outputs": [],
   "source": [
    "def compare_results(a, b, columns):\n",
    "#     res = pd.DataFrame()\n",
    "#     for i, df in enumerate(dfs):\n",
    "#         res[f'{column} {i}'] = df[column]\n",
    "#     return res\n",
    "    res = a[columns].join(b[columns], lsuffix=' 0', rsuffix=' 1')\n",
    "    return res"
   ]
  },
  {
   "cell_type": "code",
   "execution_count": null,
   "id": "confidential-multimedia",
   "metadata": {
    "scrolled": false
   },
   "outputs": [],
   "source": [
    "cmp = compare_results(base_df, new_df, ['status', 'f', 'ε', 'δ']) #  'inner iterations', 'outer iterations',\n",
    "cmp['imprv'] = cmp['f 0'] - cmp['f 1']\n",
    "cmp['rel imprv'] = cmp['imprv'] / abs(cmp['f 0'])\n",
    "cmp.style.applymap(color_negative_red_positive_green, subset=['imprv', 'rel imprv']) \\\n",
    "         .format('{:.2e}', subset=(cmp.dtypes == float))"
   ]
  },
  {
   "cell_type": "code",
   "execution_count": null,
   "id": "marine-differential",
   "metadata": {
    "scrolled": false
   },
   "outputs": [],
   "source": [
<<<<<<< HEAD
    "worse_f = cmp[(cmp['imprv'] < 0) & (cmp['status 1'] == 'Converged')]\n",
    "print(f'{len(worse_f)} tests got worse results')\n",
    "tol = 1e-5\n",
    "really_worse_f = worse_f[abs(worse_f['rel imprv']) > tol]\n",
=======
    "worse_f = cmp[(cmp['improvement'] < 0) & (cmp['status 1'] == 'Converged')]\n",
    "better_f = cmp[(cmp['improvement'] > 0) & (cmp['status 1'] == 'Converged')]\n",
    "tol = 1e-5\n",
    "really_worse_f = worse_f[abs(worse_f['rel improvement']) > tol]\n",
    "really_better_f = better_f[abs(better_f['rel improvement']) > tol]\n",
    "print(f'{len(worse_f)} tests got worse results')\n",
>>>>>>> 015ccb73
    "print(f'{len(really_worse_f)} tests got significantly worse')\n",
    "print(f'{len(better_f)} tests got better results')\n",
    "print(f'{len(really_better_f)} tests got significantly better')\n",
    "print('\\nSignificantly worse tests:')\n",
    "really_worse_f"
   ]
  },
  {
   "cell_type": "code",
   "execution_count": null,
   "id": "apart-uniform",
   "metadata": {
    "scrolled": false
   },
   "outputs": [],
   "source": [
    "statusses = base_df[['status']].join(new_df[['status']], lsuffix=' 0', rsuffix=' 1')\n",
    "not_conv_to_conv = (statusses['status 0'] != 'Converged') & (statusses['status 1'] == 'Converged')\n",
    "conv_to_not_conv = (statusses['status 0'] == 'Converged') & (statusses['status 1'] != 'Converged')\n",
    "\n",
    "print(f'{len(base_df[not_conv_to_conv])} tests that didn\\'t converge before do converge after the change')\n",
    "print(f'{len(base_df[conv_to_not_conv])} tests that converged before no longer converge after the change')\n",
    "\n",
    "display(HTML(\"<hr>\"))\n",
    "\n",
    "print('The following tests went from not converging to converging')\n",
    "display(base_df[not_conv_to_conv])\n",
    "display(lslp_df[not_conv_to_conv])\n",
    "\n",
    "display(HTML(\"<hr>\"))\n",
    "\n",
    "print('The following tests went from converging to no longer converging')\n",
    "display(base_df[conv_to_not_conv])\n",
    "display(new_df[conv_to_not_conv])"
   ]
  },
  {
   "cell_type": "code",
   "execution_count": null,
<<<<<<< HEAD
   "id": "graduate-abraham",
   "metadata": {
    "scrolled": false
   },
   "outputs": [],
   "source": [
    "# display(base_df[not_conv_to_conv])\n",
    "# display(new_df[not_conv_to_conv])"
   ]
  },
  {
   "cell_type": "code",
   "execution_count": null,
=======
>>>>>>> 015ccb73
   "id": "armed-product",
   "metadata": {
    "scrolled": false
   },
   "outputs": [],
   "source": [
<<<<<<< HEAD
    "both_converged = (base_df['status'] == 'Converged') & (new_df['status'] == 'Converged')\n",
    "cmp = compare_results(base_df[both_converged], new_df[both_converged], ['status', 'time', 'f evaluations', 'grad_f evaluations'])\n",
    "cmp['time imprv'] = cmp['time 0'] - cmp['time 1']\n",
    "cmp['rel time imprv'] = cmp['time imprv'] / cmp['time 0']\n",
    "cmp['f eval imprv'] = cmp['f evaluations 0'] - cmp['f evaluations 1']\n",
    "cmp['rel f eval imprv'] = cmp['f eval imprv'] / cmp['f evaluations 0']\n",
    "cmp['grad_f eval imprv'] = cmp['grad_f evaluations 0'] - cmp['grad_f evaluations 1']\n",
    "cmp['rel grad_f eval imprv'] = cmp['grad_f eval imprv'] / cmp['grad_f evaluations 0']\n",
    "print(f\"Net time improvement:      {cmp['time imprv'].sum()}\")\n",
    "print(f\"Relative time improvement: {cmp['rel time imprv'].sum()}\")\n",
    "print(f\"Net f eval improvement:      {cmp['f eval imprv'].sum()}\")\n",
    "print(f\"Relative f eval improvement: {cmp['rel f eval imprv'].sum()}\")\n",
    "print(f\"Net grad_f eval improvement:      {cmp['grad_f eval imprv'].sum()}\")\n",
    "print(f\"Relative grad_f eval improvement: {cmp['rel grad_f eval imprv'].sum()}\")\n",
=======
    "both_converged = (base_df['status'] == 'Converged') & (lslp_df['status'] == 'Converged')\n",
    "cmp = compare_results(base_df[both_converged], lslp_df[both_converged], ['status', 'time', 'f evaluations', 'grad_f evaluations'])\n",
    "cmp['time improvement'] = cmp['time 0'] - cmp['time 1']\n",
    "cmp['rel time improvement'] = cmp['time improvement'] / cmp['time 0']\n",
    "cmp['f eval improvement'] = cmp['f evaluations 0'] - cmp['f evaluations 1']\n",
    "cmp['rel f eval improvement'] = cmp['f eval improvement'] / cmp['f evaluations 0']\n",
    "cmp['grad_f eval improvement'] = cmp['grad_f evaluations 0'] - cmp['grad_f evaluations 1']\n",
    "cmp['rel grad_f eval improvement'] = cmp['grad_f eval improvement'] / cmp['grad_f evaluations 0']\n",
    "print(f\"Net time improvement:      {cmp['time improvement'].sum()}\")\n",
    "print(f\"Relative time improvement: {100 * cmp['time improvement'].sum() / cmp['time 0'].sum():.02f}%\")\n",
    "print(f\"Net f eval improvement:      {cmp['f eval improvement'].sum()}\")\n",
    "print(f\"Relative f eval improvement: {100 * cmp['f eval improvement'].sum() / cmp['f evaluations 0'].sum():.02f}%\")\n",
    "print(f\"Net grad_f eval improvement:      {cmp['grad_f eval improvement'].sum()}\")\n",
    "print(f\"Relative grad_f eval improvement: {100 * cmp['grad_f eval improvement'].sum() / cmp['grad_f evaluations 0'].sum():.02f}%\")\n",
>>>>>>> 015ccb73
    "print('positive is good, negative is bad')\n",
    "\n",
    "cmp.style.applymap(color_negative_red_positive_green, subset=['time imprv', 'rel time imprv', 'f eval imprv', 'rel f eval imprv', 'grad_f eval imprv', 'rel grad_f eval imprv']) \\\n",
    "         .format('{:.2e}', subset=(cmp.dtypes == float))"
   ]
  },
  {
   "cell_type": "code",
   "execution_count": null,
   "id": "noted-abuse",
   "metadata": {
    "scrolled": false
   },
   "outputs": [],
   "source": [
    "cmp = compare_results(base_df[both_converged], new_df[both_converged], ['status', 'linesearch failures', 'L-BFGS failures', 'L-BFGS rejected'])\n",
    "cmp['ls imprv'] = cmp['linesearch failures 0'] - cmp['linesearch failures 1']\n",
    "cmp['rel ls imprv'] = cmp['ls imprv'] / cmp['linesearch failures 0']\n",
    "cmp['lbfgs imprv'] = cmp['L-BFGS failures 0'] - cmp['L-BFGS failures 1']\n",
    "cmp['rel lbfgs imprv'] = cmp['lbfgs imprv'] / cmp['L-BFGS failures 0']\n",
    "cmp['lbfgs rej imprv'] = cmp['L-BFGS rejected 0'] - cmp['L-BFGS rejected 1']\n",
    "cmp['rel lbfgs rej imprv'] = cmp['lbfgs rej imprv'] / cmp['L-BFGS rejected 0']\n",
    "print(f\"Net linesearch failures improvement:    {cmp['ls imprv'].sum()}\")\n",
    "print(f\"Relative linesearch improvement:        {cmp['rel ls imprv'].sum()}\")\n",
    "print(f\"Net L-BFGS failures improvement:        {cmp['lbfgs imprv'].sum()}\")\n",
    "print(f\"Relative L-BFGS failures improvement:   {cmp['rel lbfgs imprv'].sum()}\")\n",
    "print(f\"Net L-BFGS rejections improvement:      {cmp['lbfgs rej imprv'].sum()}\")\n",
    "print(f\"Relative L-BFGS rejections improvement: {cmp['rel lbfgs rej imprv'].sum()}\")\n",
    "\n",
    "cmp.style.applymap(color_negative_red_positive_green, subset=['ls imprv', 'rel ls imprv', 'lbfgs imprv', 'rel lbfgs imprv', 'lbfgs rej imprv', 'rel lbfgs rej imprv']) \\\n",
    "         .format('{:.2e}', subset=(cmp.dtypes == float))"
   ]
  },
  {
   "cell_type": "code",
   "execution_count": null,
   "id": "stainless-annotation",
   "metadata": {},
   "outputs": [],
   "source": [
    "base_df[base_df['ε'] == 0]"
   ]
  },
  {
   "cell_type": "code",
   "execution_count": null,
   "id": "accredited-basketball",
   "metadata": {},
   "outputs": [],
   "source": [
    "new_df[new_df['ε'] == 0]"
   ]
  },
  {
   "cell_type": "code",
   "execution_count": null,
   "id": "deluxe-venice",
   "metadata": {},
   "outputs": [],
   "source": []
  }
 ],
 "metadata": {
  "kernelspec": {
   "display_name": "Python 3",
   "language": "python",
   "name": "python3"
  },
  "language_info": {
   "codemirror_mode": {
    "name": "ipython",
    "version": 3
   },
   "file_extension": ".py",
   "mimetype": "text/x-python",
   "name": "python",
   "nbconvert_exporter": "python",
   "pygments_lexer": "ipython3",
   "version": "3.9.1"
  }
 },
 "nbformat": 4,
 "nbformat_minor": 5
}<|MERGE_RESOLUTION|>--- conflicted
+++ resolved
@@ -103,13 +103,8 @@
    "metadata": {},
    "outputs": [],
    "source": [
-<<<<<<< HEAD
-    "base_folder = get_test_result_folder('baseline-new')\n",
-    "new_folder = get_test_result_folder('baseline-new-noprogress')"
-=======
     "base_folder = get_test_result_folder('baseline')\n",
-    "lslp_folder = get_test_result_folder('upd-lipschitz-ls')"
->>>>>>> 015ccb73
+    "new_folder = get_test_result_folder('upd-lipschitz-ls')"
    ]
   },
   {
@@ -222,19 +217,12 @@
    },
    "outputs": [],
    "source": [
-<<<<<<< HEAD
     "worse_f = cmp[(cmp['imprv'] < 0) & (cmp['status 1'] == 'Converged')]\n",
-    "print(f'{len(worse_f)} tests got worse results')\n",
+    "better_f = cmp[(cmp['imprv'] > 0) & (cmp['status 1'] == 'Converged')]\n",
     "tol = 1e-5\n",
     "really_worse_f = worse_f[abs(worse_f['rel imprv']) > tol]\n",
-=======
-    "worse_f = cmp[(cmp['improvement'] < 0) & (cmp['status 1'] == 'Converged')]\n",
-    "better_f = cmp[(cmp['improvement'] > 0) & (cmp['status 1'] == 'Converged')]\n",
-    "tol = 1e-5\n",
-    "really_worse_f = worse_f[abs(worse_f['rel improvement']) > tol]\n",
-    "really_better_f = better_f[abs(better_f['rel improvement']) > tol]\n",
+    "really_better_f = better_f[abs(better_f['rel imprv']) > tol]\n",
     "print(f'{len(worse_f)} tests got worse results')\n",
->>>>>>> 015ccb73
     "print(f'{len(really_worse_f)} tests got significantly worse')\n",
     "print(f'{len(better_f)} tests got better results')\n",
     "print(f'{len(really_better_f)} tests got significantly better')\n",
@@ -274,31 +262,14 @@
   {
    "cell_type": "code",
    "execution_count": null,
-<<<<<<< HEAD
-   "id": "graduate-abraham",
-   "metadata": {
-    "scrolled": false
-   },
-   "outputs": [],
-   "source": [
-    "# display(base_df[not_conv_to_conv])\n",
-    "# display(new_df[not_conv_to_conv])"
-   ]
-  },
-  {
-   "cell_type": "code",
-   "execution_count": null,
-=======
->>>>>>> 015ccb73
    "id": "armed-product",
    "metadata": {
     "scrolled": false
    },
    "outputs": [],
    "source": [
-<<<<<<< HEAD
-    "both_converged = (base_df['status'] == 'Converged') & (new_df['status'] == 'Converged')\n",
-    "cmp = compare_results(base_df[both_converged], new_df[both_converged], ['status', 'time', 'f evaluations', 'grad_f evaluations'])\n",
+    "both_converged = (base_df['status'] == 'Converged') & (lslp_df['status'] == 'Converged')\n",
+    "cmp = compare_results(base_df[both_converged], lslp_df[both_converged], ['status', 'time', 'f evaluations', 'grad_f evaluations'])\n",
     "cmp['time imprv'] = cmp['time 0'] - cmp['time 1']\n",
     "cmp['rel time imprv'] = cmp['time imprv'] / cmp['time 0']\n",
     "cmp['f eval imprv'] = cmp['f evaluations 0'] - cmp['f evaluations 1']\n",
@@ -306,27 +277,11 @@
     "cmp['grad_f eval imprv'] = cmp['grad_f evaluations 0'] - cmp['grad_f evaluations 1']\n",
     "cmp['rel grad_f eval imprv'] = cmp['grad_f eval imprv'] / cmp['grad_f evaluations 0']\n",
     "print(f\"Net time improvement:      {cmp['time imprv'].sum()}\")\n",
-    "print(f\"Relative time improvement: {cmp['rel time imprv'].sum()}\")\n",
+    "print(f\"Relative time improvement: {100 * cmp['time imprv'].sum() / cmp['time 0'].sum():.02f}%\")\n",
     "print(f\"Net f eval improvement:      {cmp['f eval imprv'].sum()}\")\n",
-    "print(f\"Relative f eval improvement: {cmp['rel f eval imprv'].sum()}\")\n",
+    "print(f\"Relative f eval improvement: {100 * cmp['f eval imprv'].sum() / cmp['f evaluations 0'].sum():.02f}%\")\n",
     "print(f\"Net grad_f eval improvement:      {cmp['grad_f eval imprv'].sum()}\")\n",
-    "print(f\"Relative grad_f eval improvement: {cmp['rel grad_f eval imprv'].sum()}\")\n",
-=======
-    "both_converged = (base_df['status'] == 'Converged') & (lslp_df['status'] == 'Converged')\n",
-    "cmp = compare_results(base_df[both_converged], lslp_df[both_converged], ['status', 'time', 'f evaluations', 'grad_f evaluations'])\n",
-    "cmp['time improvement'] = cmp['time 0'] - cmp['time 1']\n",
-    "cmp['rel time improvement'] = cmp['time improvement'] / cmp['time 0']\n",
-    "cmp['f eval improvement'] = cmp['f evaluations 0'] - cmp['f evaluations 1']\n",
-    "cmp['rel f eval improvement'] = cmp['f eval improvement'] / cmp['f evaluations 0']\n",
-    "cmp['grad_f eval improvement'] = cmp['grad_f evaluations 0'] - cmp['grad_f evaluations 1']\n",
-    "cmp['rel grad_f eval improvement'] = cmp['grad_f eval improvement'] / cmp['grad_f evaluations 0']\n",
-    "print(f\"Net time improvement:      {cmp['time improvement'].sum()}\")\n",
-    "print(f\"Relative time improvement: {100 * cmp['time improvement'].sum() / cmp['time 0'].sum():.02f}%\")\n",
-    "print(f\"Net f eval improvement:      {cmp['f eval improvement'].sum()}\")\n",
-    "print(f\"Relative f eval improvement: {100 * cmp['f eval improvement'].sum() / cmp['f evaluations 0'].sum():.02f}%\")\n",
-    "print(f\"Net grad_f eval improvement:      {cmp['grad_f eval improvement'].sum()}\")\n",
-    "print(f\"Relative grad_f eval improvement: {100 * cmp['grad_f eval improvement'].sum() / cmp['grad_f evaluations 0'].sum():.02f}%\")\n",
->>>>>>> 015ccb73
+    "print(f\"Relative grad_f eval improvement: {100 * cmp['grad_f eval imprv'].sum() / cmp['grad_f evaluations 0'].sum():.02f}%\")\n",
     "print('positive is good, negative is bad')\n",
     "\n",
     "cmp.style.applymap(color_negative_red_positive_green, subset=['time imprv', 'rel time imprv', 'f eval imprv', 'rel f eval imprv', 'grad_f eval imprv', 'rel grad_f eval imprv']) \\\n",
