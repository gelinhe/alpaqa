# Choose problem set
# ------------------

# include(AllProblems.cmake)
# include(BoxProblems.cmake)
include(BoxProblemsNoQP.cmake)

find_package(yaml-cpp)
if (yaml-cpp_FOUND AND CUTEst_FOUND)
    add_library(yaml-encoder src/YAMLEncoder.cpp)
    target_include_directories(yaml-encoder
        PUBLIC
            $<BUILD_INTERFACE:${CMAKE_CURRENT_SOURCE_DIR}/include>
            $<INSTALL_INTERFACE:include>
        PRIVATE
            $<BUILD_INTERFACE:${CMAKE_CURRENT_SOURCE_DIR}/src>
    )
    target_link_libraries(yaml-encoder PUBLIC yaml-cpp cutest-loader panoc-alm)
    
    string(JOIN "\", \"" CUTEst_PROBLEM_LIST_STRINGS ${CUTEst_PROBLEM_LIST})
    string(CONCAT CUTEst_PROBLEM_LIST_STRINGS "\"" "${CUTEst_PROBLEM_LIST_STRINGS}" "\"")
    configure_file(include/drivers/CUTEstProblemList.h.in
                   include/drivers/CUTEstProblemList.h @ONLY)

<<<<<<< HEAD
    set(TESTNAME "gaapga")
=======
    set(TESTNAME "lbfgsbpp-boxnqp")
>>>>>>> 12582e3a
    set(TESTRESULT_DIR ${CMAKE_BINARY_DIR}/testresults/${TESTNAME}/CUTEst)
    file(MAKE_DIRECTORY ${TESTRESULT_DIR})
    foreach(P ${CUTEst_PROBLEM_LIST})
        cutest_sif_problem(${P})
    endforeach()

    add_executable(cutest-driver src/driver.cpp)
<<<<<<< HEAD
    target_compile_definitions(cutest-driver PRIVATE "SOLVER=SOLVER_GAAPGA")
=======
    target_compile_definitions(cutest-driver PRIVATE "SOLVER=SOLVER_LBFGSBpp")
>>>>>>> 12582e3a
    target_link_libraries(cutest-driver PRIVATE yaml-encoder)

    foreach(P ${CUTEst_PROBLEM_LIST})
        add_custom_command(OUTPUT ${TESTRESULT_DIR}/${P}.yaml
                           COMMAND cutest-driver ${P} ${TESTRESULT_DIR}
                           WORKING_DIRECTORY ${CMAKE_BINARY_DIR}
                           DEPENDS CUTEst::problem-${P} cutest-driver)
        add_custom_target(cutest-result-${TESTNAME}-${P}
                          DEPENDS ${TESTRESULT_DIR}/${P}.yaml)
        list(APPEND CUTEst_PROBLEMS_RESULT_TARGETS 
                    cutest-result-${TESTNAME}-${P})
    endforeach()
    add_custom_command(OUTPUT ${TESTRESULT_DIR}/parameters.yaml
                       COMMAND cutest-driver parameters ${TESTRESULT_DIR}
                       WORKING_DIRECTORY ${CMAKE_BINARY_DIR}
                       DEPENDS cutest-driver)
    add_custom_target(cutest-result-${TESTNAME}-parameters
                      DEPENDS ${TESTRESULT_DIR}/parameters.yaml)
    list(APPEND CUTEst_PROBLEMS_RESULT_TARGETS 
                cutest-result-${TESTNAME}-parameters)
    message(STATUS cutest-result-${TESTNAME}-parameters)
    add_custom_target(cutest-results-${TESTNAME}
                      DEPENDS ${CUTEst_PROBLEMS_RESULT_TARGETS})
    cmake_host_system_information(RESULT HOSTNAME QUERY HOSTNAME)
    add_custom_target(cutest-results-${TESTNAME}-export
        COMMAND ${CMAKE_COMMAND} -E copy_directory 
            ${CMAKE_BINARY_DIR}/testresults/${TESTNAME}
            ${CMAKE_CURRENT_LIST_DIR}/../testresults/${HOSTNAME}/${TESTNAME}
        DEPENDS cutest-results-${TESTNAME})
endif()<|MERGE_RESOLUTION|>--- conflicted
+++ resolved
@@ -22,11 +22,7 @@
     configure_file(include/drivers/CUTEstProblemList.h.in
                    include/drivers/CUTEstProblemList.h @ONLY)
 
-<<<<<<< HEAD
     set(TESTNAME "gaapga")
-=======
-    set(TESTNAME "lbfgsbpp-boxnqp")
->>>>>>> 12582e3a
     set(TESTRESULT_DIR ${CMAKE_BINARY_DIR}/testresults/${TESTNAME}/CUTEst)
     file(MAKE_DIRECTORY ${TESTRESULT_DIR})
     foreach(P ${CUTEst_PROBLEM_LIST})
@@ -34,11 +30,7 @@
     endforeach()
 
     add_executable(cutest-driver src/driver.cpp)
-<<<<<<< HEAD
     target_compile_definitions(cutest-driver PRIVATE "SOLVER=SOLVER_GAAPGA")
-=======
-    target_compile_definitions(cutest-driver PRIVATE "SOLVER=SOLVER_LBFGSBpp")
->>>>>>> 12582e3a
     target_link_libraries(cutest-driver PRIVATE yaml-encoder)
 
     foreach(P ${CUTEst_PROBLEM_LIST})
